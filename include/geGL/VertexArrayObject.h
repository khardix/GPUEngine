--- conflicted
+++ resolved
@@ -20,15 +20,11 @@
 
 namespace ge{
   namespace gl{
-<<<<<<< HEAD
     std::string translateAttribType(GLenum    type   );
     std::string translateBoolean   (GLboolean boolean);
     unsigned    getTypeSize        (GLenum    type   );
     void initVertexArrayObjects    ();
-    class GE_EXPORT VertexArrayObject: public OpenGLObject
-=======
-    class GEGL_EXPORT VertexArrayObject
->>>>>>> 8af7581c
+    class GEGL_EXPORT VertexArrayObject: public OpenGLObject
     {
       private:
         inline GLint getAttrib(GLuint index,GLenum pname);
