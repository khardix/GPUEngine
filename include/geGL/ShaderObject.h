--- conflicted
+++ resolved
@@ -10,11 +10,7 @@
 	/**
 	 * This class represents shader
 	 */
-<<<<<<< HEAD
-	class ShaderObject: public OpenGLObject
-=======
-	class GEGL_EXPORT ShaderObject
->>>>>>> 8af7581c
+	class GEGL_EXPORT ShaderObject: public OpenGLObject
 	{
     protected:
       std::string _text; ///<contains shader test
