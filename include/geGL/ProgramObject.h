--- conflicted
+++ resolved
@@ -36,11 +36,7 @@
     /**
      * @brief This class represents shader program
      */
-<<<<<<< HEAD
-    class ProgramObject: public OpenGLObject
-=======
-    class GEGL_EXPORT ProgramObject
->>>>>>> 8af7581c
+    class GEGL_EXPORT ProgramObject: public OpenGLObject
     {
       protected:
         std::vector<GLuint>                        _shaderList;    ///<list of shader object
