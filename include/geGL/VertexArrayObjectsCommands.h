--- conflicted
+++ resolved
@@ -29,15 +29,9 @@
     class GEGL_EXPORT BindVertexArray: public ge::core::Command
     {
       public:
-<<<<<<< HEAD
-        GLuint *array;
-        BindVertexArray(GLuint *array);
-        void operator()();
-=======
         GLuint array;
         BindVertexArray(GLuint array);
-        void apply();
->>>>>>> 2319edfa
+        void operator()();
     };
     class GEGL_EXPORT CreateVertexArrays: public ge::core::Command
     {
