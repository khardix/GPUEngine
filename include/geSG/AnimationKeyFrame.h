--- conflicted
+++ resolved
@@ -13,23 +13,6 @@
        */
       struct AnimationKeyFrame : public core::KeyPointInterface<float>
       {
-<<<<<<< HEAD
-         AnimationKeyFrame() : t(){}
-         AnimationKeyFrame(const core::time_point& time){ t = time; }
-
-         template<class Rep, class Period = std::ratio<1>>
-         AnimationKeyFrame(const std::chrono::duration<Rep, Period>& duration)
-         {
-            t = time_point(std::chrono::duration_cast<core::time_point::duration>(duration));
-         }
-
-         inline bool operator< (const AnimationKeyFrame& rhs) const
-         {
-            return this->t < rhs.t;
-         }
-
-         core::time_point getTime() const
-=======
          using T = core::time_point; ///< Parameter of interpolation. The parameter is used for ordering and as interpolation parameter.
          using parameter_type = parameter_type;
 
@@ -58,16 +41,11 @@
          }
 
          T getTime() const
->>>>>>> 5fc00dad
          {
             return t;
          }
 
-<<<<<<< HEAD
-         core::time_point t;
-=======
          T t;
->>>>>>> 5fc00dad
       };
 
       /**
