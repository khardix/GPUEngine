#pragma once

#include <geSG/Export.h>
#include <memory>
#include <vector>
#include <geUtil/macros.h>
#include <geCore/Updatable.h>
#include <chrono>

namespace ge
{
   namespace sg{
      class AnimationChannel;

      /**
       * Basic animation which groups particular channels. The init
       * should set the duration, mode and add some channels. Befor each 
       * replay you need to set start time to 0 (default constructed time_point).
       * The correct startTime is properly on the first (of current replay)
       * update invocation.
       */
      class GESG_EXPORT Animation : public ge::core::Updatable
      {
      public:
         ENUM_CLASS_FRIEND_OPERATOR(Mode, ONCE, LOOP);

         Animation();

         virtual void start(const core::time_point& t = core::time_point());
<<<<<<< HEAD

         template<class Rep, class Period = std::ratio<1>>
            void update(const std::chrono::duration<Rep, Period>& duration)
         {
            update(core::time_point(std::chrono::duration_cast<core::time_point::duration>(duration)));
         }

         void update(const core::time_point& t = core::time_point()) override;
=======
>>>>>>> 5fc00dad

         template<class Rep, class Period = std::ratio<1>>
            void update(const std::chrono::duration<Rep, Period>& duration)
         {
            update(time_point(std::chrono::duration_cast<core::time_point::duration>(duration)));
         }

         void update(const core::time_point& t = core::time_point()) override;

         inline core::time_point getCurrentTime(){ return currentTime; }

         std::vector<std::shared_ptr<AnimationChannel>> channels;

         Mode mode;
         core::time_unit duration;

         core::time_point currentTime; //animation relative time
         core::time_point startTime; ///< simulation time of animation start
      protected:
      };
   }
}<|MERGE_RESOLUTION|>--- conflicted
+++ resolved
@@ -27,17 +27,6 @@
          Animation();
 
          virtual void start(const core::time_point& t = core::time_point());
-<<<<<<< HEAD
-
-         template<class Rep, class Period = std::ratio<1>>
-            void update(const std::chrono::duration<Rep, Period>& duration)
-         {
-            update(core::time_point(std::chrono::duration_cast<core::time_point::duration>(duration)));
-         }
-
-         void update(const core::time_point& t = core::time_point()) override;
-=======
->>>>>>> 5fc00dad
 
          template<class Rep, class Period = std::ratio<1>>
             void update(const std::chrono::duration<Rep, Period>& duration)
