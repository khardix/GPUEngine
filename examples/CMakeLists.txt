set(examples_folder_name "examples")

set(examplesList  EmptyWindow
                  ShaderTest
                  VertexArray
                  HilbertCurve
                  MemoryBandwidth
                  HelloTriangle
                  TriangleRendering
                  ObjLoader
                  HelloGEGL
                  AnimatedSkybox
                  BlitOpenGL
                  TextureTest
                  Simple_QTgeGL
<<<<<<< HEAD
                  Simple_QTgeSG
=======
                  Simple_QtgeSG
>>>>>>> 5fc00dad
)

foreach(example IN LISTS examplesList)
   add_subdirectory(${example})
endforeach()

message(STATUS "Examples configured:")

foreach(example IN LISTS examplesList)
   if(TARGET ${example})
      message(STATUS "   ${example}")
   endif()
endforeach()<|MERGE_RESOLUTION|>--- conflicted
+++ resolved
@@ -13,11 +13,7 @@
                   BlitOpenGL
                   TextureTest
                   Simple_QTgeGL
-<<<<<<< HEAD
-                  Simple_QTgeSG
-=======
                   Simple_QtgeSG
->>>>>>> 5fc00dad
 )
 
 foreach(example IN LISTS examplesList)
