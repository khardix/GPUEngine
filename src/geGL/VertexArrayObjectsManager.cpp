--- conflicted
+++ resolved
@@ -48,13 +48,8 @@
         unsigned    /*offset*/,
         GLuint      /*divisitor*/){
       GLuint*vao=&this->_vaos[vaobj];
-<<<<<<< HEAD
       ge::core::CommandList*commandList=new ge::core::CommandList(false);
-      commandList->add(new BindVertexArray(vao));
-=======
-      CommandList*commandList=new CommandList(false);
       commandList->add(new BindVertexArray(*vao));
->>>>>>> 2319edfa
       *command=commandList;
     }
 
