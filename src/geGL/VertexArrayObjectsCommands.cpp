#include<geGL/VertexArrayObjectsCommands.h>

<<<<<<< HEAD
using namespace ge::gl;
=======
namespace ge
{
  namespace gl
  {
    GenVertexArrays::GenVertexArrays(
        GLsizei  n,
        GLuint  *arrays){
      this->n      = n;
      this->arrays = arrays;
    }
    void GenVertexArrays::apply(){
      glGenVertexArrays(
          this->n,
          this->arrays);
    }
    DeleteVertexArrays::DeleteVertexArrays(
        GLsizei  n,
        GLuint  *arrays){
      this->n      = n;
      this->arrays = arrays;
    }
    void DeleteVertexArrays::apply(){
      glDeleteVertexArrays(
          this->n,
          this->arrays);
    }
    BindVertexArray::BindVertexArray(GLuint array){
      this->array = array;
    }
    void BindVertexArray::apply(){
      glBindVertexArray(this->array);
    }
    CreateVertexArrays::CreateVertexArrays(
            GLsizei  n,
            GLuint  *arrays){
      this->n      = n;
      this->arrays = arrays;
    }
>>>>>>> 2319edfa

GenVertexArrays::GenVertexArrays(
    GLsizei  n,
    GLuint  *arrays){
  this->n      = n;
  this->arrays = arrays;
}
void GenVertexArrays::operator()(){
  glGenVertexArrays(
      this->n,
      this->arrays);
}
DeleteVertexArrays::DeleteVertexArrays(
    GLsizei  n,
    GLuint  *arrays){
  this->n      = n;
  this->arrays = arrays;
}
void DeleteVertexArrays::operator()(){
  glDeleteVertexArrays(
      this->n,
      this->arrays);
}
BindVertexArray::BindVertexArray(GLuint *array){
  this->array = array;
}
void BindVertexArray::operator()(){
  glBindVertexArray(*this->array);
}
CreateVertexArrays::CreateVertexArrays(
    GLsizei  n,
    GLuint  *arrays){
  this->n      = n;
  this->arrays = arrays;
}

void CreateVertexArrays::operator()()
{

}

/*
   void CreateVertexArrays::operator()(){
   glCreateVertexArrays(
   this->n,
   this->arrays);
   }*/<|MERGE_RESOLUTION|>--- conflicted
+++ resolved
@@ -1,47 +1,6 @@
 #include<geGL/VertexArrayObjectsCommands.h>
 
-<<<<<<< HEAD
 using namespace ge::gl;
-=======
-namespace ge
-{
-  namespace gl
-  {
-    GenVertexArrays::GenVertexArrays(
-        GLsizei  n,
-        GLuint  *arrays){
-      this->n      = n;
-      this->arrays = arrays;
-    }
-    void GenVertexArrays::apply(){
-      glGenVertexArrays(
-          this->n,
-          this->arrays);
-    }
-    DeleteVertexArrays::DeleteVertexArrays(
-        GLsizei  n,
-        GLuint  *arrays){
-      this->n      = n;
-      this->arrays = arrays;
-    }
-    void DeleteVertexArrays::apply(){
-      glDeleteVertexArrays(
-          this->n,
-          this->arrays);
-    }
-    BindVertexArray::BindVertexArray(GLuint array){
-      this->array = array;
-    }
-    void BindVertexArray::apply(){
-      glBindVertexArray(this->array);
-    }
-    CreateVertexArrays::CreateVertexArrays(
-            GLsizei  n,
-            GLuint  *arrays){
-      this->n      = n;
-      this->arrays = arrays;
-    }
->>>>>>> 2319edfa
 
 GenVertexArrays::GenVertexArrays(
     GLsizei  n,
@@ -65,11 +24,11 @@
       this->n,
       this->arrays);
 }
-BindVertexArray::BindVertexArray(GLuint *array){
+BindVertexArray::BindVertexArray(GLuint array){
   this->array = array;
 }
 void BindVertexArray::operator()(){
-  glBindVertexArray(*this->array);
+  glBindVertexArray(this->array);
 }
 CreateVertexArrays::CreateVertexArrays(
     GLsizei  n,
@@ -88,4 +47,4 @@
    glCreateVertexArrays(
    this->n,
    this->arrays);
-   }*/+   }*/
