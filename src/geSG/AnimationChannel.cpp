--- conflicted
+++ resolved
@@ -19,15 +19,9 @@
  * Sets up NearestKeyframeInterpolator for all key frames.
  */
 MovementAnimationChannel::MovementAnimationChannel()
-<<<<<<< HEAD
-   : positionInterpolator(new ge::sg::NearestKeyframeInterpolator<std::vector<Vec3KeyFrame>, core::time_point >())
-   , orientationInterpolator(new ge::sg::NearestKeyframeInterpolator<std::vector<QuatKeyFrame>, core::time_point >())
-   , scaleInterpolator(new ge::sg::NearestKeyframeInterpolator<std::vector<Vec3KeyFrame>, core::time_point >())
-=======
    : positionInterpolator(new ge::sg::NearestKeyframeInterpolator<std::vector<Vec3KeyFrame>>())
    , orientationInterpolator(new ge::sg::NearestKeyframeInterpolator<std::vector<QuatKeyFrame>>())
    , scaleInterpolator(new ge::sg::NearestKeyframeInterpolator<std::vector<Vec3KeyFrame>>())
->>>>>>> 5fc00dad
 {
    
 }
@@ -43,17 +37,10 @@
    glm::vec3 scale(1, 1, 1);
    glm::quat oriantation;
 
-<<<<<<< HEAD
-   position = positionInterpolator->interpolate(positionKF, t);
-   if(!scaleKF.empty())
-      scale = scaleInterpolator->interpolate(scaleKF, t);   
-   oriantation = orientationInterpolator->interpolate(orientationKF, t);
-=======
    position = positionInterpolator->interpolate(positionKF, TPtoFP(t));
    if(!scaleKF.empty())
       scale = scaleInterpolator->interpolate(scaleKF, TPtoFP(t));
    oriantation = orientationInterpolator->interpolate(orientationKF, TPtoFP(t));
->>>>>>> 5fc00dad
 
 
    glm::mat4 mat = glm::mat4_cast(oriantation);
