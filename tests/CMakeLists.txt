function(add_tests)
  foreach(TARG ${TEST_TARGETS})
    project(${TARG})
    add_executable(${TARG} ${TARG}.cpp)
<<<<<<< HEAD
    target_link_libraries(${TARG} geCore)
    set_target_properties(${TARG} PROPERTIES FOLDER "Tests")
=======
    target_link_libraries(${TARG} geCore geDE geParser)
>>>>>>> b28bac81
  endforeach(TARG)
endfunction(add_tests)

set(TEST_TARGETS
  typeRegisterTest
  functionRegisterTest
  fsaTest
  tokenizationTest
  syntaxTest
  interpretTest
  variableRegisterTest
  statementFactoryTest
  mealyMachineTest
  idlistTest
  )
<<<<<<< HEAD
add_tests()
=======
add_tests()
>>>>>>> b28bac81
<|MERGE_RESOLUTION|>--- conflicted
+++ resolved
@@ -2,12 +2,8 @@
   foreach(TARG ${TEST_TARGETS})
     project(${TARG})
     add_executable(${TARG} ${TARG}.cpp)
-<<<<<<< HEAD
-    target_link_libraries(${TARG} geCore)
+    target_link_libraries(${TARG} geCore geDE geParser)
     set_target_properties(${TARG} PROPERTIES FOLDER "Tests")
-=======
-    target_link_libraries(${TARG} geCore geDE geParser)
->>>>>>> b28bac81
   endforeach(TARG)
 endfunction(add_tests)
 
@@ -23,8 +19,4 @@
   mealyMachineTest
   idlistTest
   )
-<<<<<<< HEAD
-add_tests()
-=======
-add_tests()
->>>>>>> b28bac81
+add_tests()